from pathlib import Path
import json

import click
from loguru import logger
import pandas as pd

from dp_tools.plugin_api import load_plugin
from dp_tools.core.loaders import load_data
from dp_tools.core.check_model import ValidationProtocol, FlagCode, run_manual_check


@click.group()
def validation():
    pass

<<<<<<< HEAD
=======

cli.add_command(validation)


>>>>>>> 8785c4f6
@click.command()
@click.option(
    "--output",
    default="VV_report.tsv",
    help="Name of report output file",
    show_default=True,
)
@click.argument("plug_in_dir")
@click.argument("data_dir")
@click.argument("runsheet_path")
@click.option(
    "--data-asset-key-sets",
    type=click.STRING,
    default=None,
    help="Name of data asset key sets to use. Defaults to use all data asset keys in configuration file.",
    show_default=True,
)
@click.option(
    "--run-components",
    type=click.STRING,
    default=None,
    help="Name of components to run. Defaults to use all components.",
    show_default=True,
)
@click.option(
    "--max-flag-code",
    type=click.INT,
    default=FlagCode.HALT.value,
    help="Maximum flag code. If this is exceeded by any check, an error will be raised. Defaults to level associated with FlagCode.HALT.",
    show_default=True,
)
def run(
    plug_in_dir,
    output,
    data_dir,
    runsheet_path,
    data_asset_key_sets,
    run_components,
    max_flag_code,
):
    plugin = load_plugin(Path(plug_in_dir))
    output = Path(output)
    data_dir = Path(data_dir)
    runsheet_path = Path(runsheet_path)
    click.echo(f"Running validation protocol and outputting report to file: '{output}'")
    datasystem = load_data(
        config=plugin.config,
        root_path=data_dir,
        runsheet_path=runsheet_path,
        key_sets=data_asset_key_sets.split(",")
        if data_asset_key_sets is not None
        else None,
    )

    vp = plugin.protocol.validate(
        datasystem.dataset,
        report_args={"include_skipped": True},
        defer_run=True,
        protocol_args={
            "run_components": run_components.split(",")
            if run_components is not None
            else None
        },
    )

    vp.run()
    report = vp.report(
        include_skipped=False, combine_with_flags=datasystem.dataset.loaded_assets_dicts
    )
    # data assets loading information

    # output default dataframe
    samples = list(datasystem.dataset.samples)
    ValidationProtocol.append_sample_column(report["flag_table"], samples=samples)
    df = report["flag_table"]

    # PREPEND MANUAL_CHECKS_PENDING to log file if appropriate
    count_manual_checks = len(df.loc[df["code"] == FlagCode.MANUAL])
    if count_manual_checks != 0:
        output = f"{output}.MANUAL_CHECKS_PENDING"
        click.echo(f"Found {count_manual_checks} Manual checks pending!")

    df.to_csv(output, sep="\t")
    click.echo(f"Writing results to '{output}'")

    # Raise error if any flag code exceeds max_flag_code
    flagged_messages = "\n".join(
        [msg for msg in df.loc[df["code_level"] >= max_flag_code]["message"]]
    )
    assert (
        df["code_level"].max() < max_flag_code
    ), f"Maximum flag code exceeded: {max_flag_code}. Printing flag messages that caused this halt: {flagged_messages}"


@click.command()
@click.argument("validation_report")
def manual_checks(validation_report):
    click.echo(f"Reviewing pending manual checks")
    validation_report = Path(validation_report)

    click.echo("Reading in report: 'validation_report'")
    df = pd.read_csv(validation_report, sep="\t")

    manual_checks_count = 0
    for _, row in df.iterrows():
        if int(row["code_level"]) == FlagCode.MANUAL.value:
            manual_checks_count += 1

    click.echo(
        f"Found {manual_checks_count} manual checks pending... Starting manual review"
    )

    analyst_id = False
    while not analyst_id:
        analyst_id = input("Enter analyst ID (This will be saved in completed log): ")

    new_rows = list()
    for _, row in df.iterrows():
        logger.debug(f"Processsing: {row}")
        # Pass through if not manual
        if int(row["code_level"]) != FlagCode.MANUAL.value:
            new_rows.append(dict(row))
        else:
            # Manual check
            logger.debug(
                f"""Loading as json string: {row['kwargs'].replace("'",'"')}"""
            )
            result = run_manual_check(**json.loads(row["kwargs"].replace("'", '"')))
            # replace original manual check notice with filled results
            row = dict(row) | result
            row["kwargs"] = str(
                json.loads(row["kwargs"].replace("'", '"')) | {"analyst_ID": analyst_id}
            )
            new_rows.append(row)

    new_df = pd.DataFrame(new_rows)

    click.echo("Completed manual checks")

    output = validation_report.with_suffix("")
    new_df.to_csv(output, index=False, sep="\t")  # Remove ".PENDING_MANUAL_CHECKS"

    click.echo(f"Wrote complete report to '{output}'")


@click.command()
@click.option(
    "--output",
    default="protocol_spec.txt",
    help="Name of specification output file",
    show_default=True,
)
@click.argument("plug_in_dir")
@click.argument("data_dir")
@click.argument("runsheet_path")
@click.option(
    "--data-asset-key-sets",
    type=click.STRING,
    default=None,
    help="Name of data asset key sets to use. Defaults to use all data asset keys in configuration file.",
    show_default=True,
)
@click.option(
    "--run-components",
    type=click.STRING,
    default=None,
    help="Name of components to run. Defaults to use all components.",
    show_default=True,
)
def spec(
    plug_in_dir, output, data_dir, runsheet_path, data_asset_key_sets, run_components
):
    plugin = load_plugin(Path(plug_in_dir))
    output = Path(output)
    data_dir = Path(data_dir)
    runsheet_path = Path(runsheet_path)
    click.echo(
        f"Generating specification of validation protocol and outputting to file: '{output}'"
    )
    datasystem = load_data(
        config=plugin.config,
        root_path=data_dir,
        runsheet_path=runsheet_path,
        key_sets=data_asset_key_sets.split(",")
        if data_asset_key_sets is not None
        else None,
    )

    logger.trace(dir(datasystem.dataset))
    logger.trace(datasystem.dataset.loaded_assets_report.iloc[1]['kwargs'])

    vp: ValidationProtocol = plugin.protocol.validate(
        datasystem.dataset,
        report_args={"include_skipped": True},
        defer_run=True,
        protocol_args={
            "run_components": run_components.split(",")
            if run_components is not None
            else None
        },
    )

    specification = vp.queued_checks(
<<<<<<< HEAD
                long_description = True,
                CHECK_PREFIX = "",
                COMPONENT_PREFIX = " ",
                INDENT_CHAR = "#",
                WRAP_COMPONENT_NAME_CHAR = "",
                include_checks_counters = False,
                include_manual_checks = True,
                include_data_asset_load_report = datasystem.dataset.loaded_assets_report
                )
=======
        long_description=True,
        CHECK_PREFIX="",
        COMPONENT_PREFIX=" ",
        INDENT_CHAR="#",
        WRAP_COMPONENT_NAME_CHAR="",
        include_checks_counters=False,
        include_manual_checks=True,
    )
>>>>>>> 8785c4f6


    with open(output, "w") as f:
        f.write(specification)

    click.echo(f"Saved specification to {output}")


validation.add_command(run)
validation.add_command(manual_checks)
validation.add_command(spec)<|MERGE_RESOLUTION|>--- conflicted
+++ resolved
@@ -11,16 +11,18 @@
 
 
 @click.group()
+def cli():
+    pass
+
+
+@click.group()
 def validation():
     pass
 
-<<<<<<< HEAD
-=======
 
 cli.add_command(validation)
 
 
->>>>>>> 8785c4f6
 @click.command()
 @click.option(
     "--output",
@@ -224,17 +226,6 @@
     )
 
     specification = vp.queued_checks(
-<<<<<<< HEAD
-                long_description = True,
-                CHECK_PREFIX = "",
-                COMPONENT_PREFIX = " ",
-                INDENT_CHAR = "#",
-                WRAP_COMPONENT_NAME_CHAR = "",
-                include_checks_counters = False,
-                include_manual_checks = True,
-                include_data_asset_load_report = datasystem.dataset.loaded_assets_report
-                )
-=======
         long_description=True,
         CHECK_PREFIX="",
         COMPONENT_PREFIX=" ",
@@ -243,7 +234,6 @@
         include_checks_counters=False,
         include_manual_checks=True,
     )
->>>>>>> 8785c4f6
 
 
     with open(output, "w") as f:
