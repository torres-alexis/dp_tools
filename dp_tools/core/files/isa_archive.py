--- conflicted
+++ resolved
@@ -7,11 +7,8 @@
 
 import pandas as pd
 
-<<<<<<< HEAD
-=======
 from loguru import logger as log
 
->>>>>>> 8785c4f6
 ISA_INVESTIGATION_HEADERS = {
     "ONTOLOGY SOURCE REFERENCE",
     "INVESTIGATION",
